--- conflicted
+++ resolved
@@ -43,11 +43,9 @@
 
 The fifth argument, `auto_import`, defaults to true, which automatically adds your controller to auto import list.
 
-<<<<<<< HEAD
-The sixth argument, `append_unique_op_id`, defaults to true, which appends a unique operation id suffix to the controller's routes to avoid conflicts.
-=======
-The fifth argument, `urls_namespace`, defaults to `None`, or if set will nest the routes of this controller under their own namespace.
->>>>>>> 48964785
+The sixth argument, `urls_namespace`, defaults to `Controller Class Name`, or if set will nest the routes of this controller under their own namespace.
+
+The seventh argument, `append_unique_op_id`, defaults to true, which appends a unique operation id suffix to the controller's routes to avoid conflicts.
 
 for example:
 
