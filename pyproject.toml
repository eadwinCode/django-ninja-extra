--- conflicted
+++ resolved
@@ -41,13 +41,8 @@
 ]
 
 requires = [
-<<<<<<< HEAD
     "Django >= 4.0",
-    "django-ninja == 1.4.1",
-=======
-    "Django >= 2.2",
     "django-ninja == 1.4.3",
->>>>>>> 8fbdc710
     "injector >= 0.19.0",
     "asgiref",
     "contextlib2"
